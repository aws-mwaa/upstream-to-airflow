#
# Licensed to the Apache Software Foundation (ASF) under one
# or more contributor license agreements.  See the NOTICE file
# distributed with this work for additional information
# regarding copyright ownership.  The ASF licenses this file
# to you under the Apache License, Version 2.0 (the
# "License"); you may not use this file except in compliance
# with the License.  You may obtain a copy of the License at
#
#   http://www.apache.org/licenses/LICENSE-2.0
#
# Unless required by applicable law or agreed to in writing,
# software distributed under the License is distributed on an
# "AS IS" BASIS, WITHOUT WARRANTIES OR CONDITIONS OF ANY
# KIND, either express or implied.  See the License for the
# specific language governing permissions and limitations
# under the License.
from __future__ import annotations

import json
import logging
from json import JSONDecodeError
from typing import Any

import attrs

from airflow.exceptions import AirflowException, AirflowNotFoundException
from airflow.sdk.exceptions import AirflowRuntimeError, ErrorType

log = logging.getLogger(__name__)


def _prune_dict(val: Any, mode="strict"):
    """
    Given dict ``val``, returns new dict based on ``val`` with all empty elements removed.

    What constitutes "empty" is controlled by the ``mode`` parameter.  If mode is 'strict'
    then only ``None`` elements will be removed.  If mode is ``truthy``, then element ``x``
    will be removed if ``bool(x) is False``.
    """
    if mode == "strict":
        is_empty = lambda x: x is None
    elif mode == "truthy":
        is_empty = lambda x: not bool(x)
    else:
        raise ValueError("allowable values for `mode` include 'truthy' and 'strict'")

    if isinstance(val, dict):
        new_dict = {}
        for k, v in val.items():
            if is_empty(v):
                continue
            if isinstance(v, (list, dict)):
                new_val = _prune_dict(v, mode=mode)
                if not is_empty(new_val):
                    new_dict[k] = new_val
            else:
                new_dict[k] = v
        return new_dict
    if isinstance(val, list):
        new_list = []
        for v in val:
            if is_empty(v):
                continue
            if isinstance(v, (list, dict)):
                new_val = _prune_dict(v, mode=mode)
                if not is_empty(new_val):
                    new_list.append(new_val)
            else:
                new_list.append(v)
        return new_list
    return val


@attrs.define
class Connection:
    """
    A connection to an external data source.

    :param conn_id: The connection ID.
    :param conn_type: The connection type.
    :param description: The connection description.
    :param host: The host.
    :param login: The login.
    :param password: The password.
    :param schema: The schema.
    :param port: The port number.
    :param extra: Extra metadata. Non-standard data such as private/SSH keys can be saved here. JSON
        encoded object.
    """

    conn_id: str
    conn_type: str
    description: str | None = None
    host: str | None = None
    schema: str | None = None
    login: str | None = None
    password: str | None = None
    port: int | None = None
    extra: str | None = None

    EXTRA_KEY = "__extra__"

    def get_uri(self) -> str:
        """Generate and return connection in URI format."""
        from urllib.parse import parse_qsl, quote, urlencode

        if self.conn_type and "_" in self.conn_type:
            log.warning(
                "Connection schemes (type: %s) shall not contain '_' according to RFC3986.",
                self.conn_type,
            )
        if self.conn_type:
            uri = f"{self.conn_type.lower().replace('_', '-')}://"
        else:
            uri = "//"
        host_to_use: str | None
        if self.host and "://" in self.host:
            protocol, host = self.host.split("://", 1)
            # If the protocol in host matches the connection type, don't add it again
            if protocol == self.conn_type:
                host_to_use = self.host
                protocol_to_add = None
            else:
                # Different protocol, add it to the URI
                host_to_use = host
                protocol_to_add = protocol
        else:
            host_to_use = self.host
            protocol_to_add = None

        if protocol_to_add:
            uri += f"{protocol_to_add}://"

        authority_block = ""
        if self.login is not None:
            authority_block += quote(self.login, safe="")
        if self.password is not None:
            authority_block += ":" + quote(self.password, safe="")
        if authority_block > "":
            authority_block += "@"
            uri += authority_block

        host_block = ""
        if host_to_use:
            host_block += quote(host_to_use, safe="")
        if self.port:
            if host_block == "" and authority_block == "":
                host_block += f"@:{self.port}"
            else:
                host_block += f":{self.port}"
        if self.schema:
            host_block += f"/{quote(self.schema, safe='')}"
        uri += host_block

        if self.extra:
            try:
                query: str | None = urlencode(self.extra_dejson)
            except TypeError:
                query = None
            if query and self.extra_dejson == dict(parse_qsl(query, keep_blank_values=True)):
                uri += ("?" if self.schema else "/?") + query
            else:
                uri += ("?" if self.schema else "/?") + urlencode({self.EXTRA_KEY: self.extra})

        return uri

    def get_hook(self, *, hook_params=None):
        """Return hook based on conn_type."""
        from airflow.providers_manager import ProvidersManager
        from airflow.sdk.module_loading import import_string

        hook = ProvidersManager().hooks.get(self.conn_type, None)

        if hook is None:
            raise AirflowException(f'Unknown hook type "{self.conn_type}"')
        try:
            hook_class = import_string(hook.hook_class_name)
        except ImportError:
            log.error(
                "Could not import %s when discovering %s %s",
                hook.hook_class_name,
                hook.hook_name,
                hook.package_name,
            )
            raise
        if hook_params is None:
            hook_params = {}
        return hook_class(**{hook.connection_id_attribute_name: self.conn_id}, **hook_params)

    @classmethod
    def _handle_connection_error(cls, e: AirflowRuntimeError, conn_id: str) -> None:
        """Handle connection retrieval errors."""
        if e.error.error == ErrorType.CONNECTION_NOT_FOUND:
            raise AirflowNotFoundException(f"The conn_id `{conn_id}` isn't defined") from None
        raise

    @classmethod
    def get(cls, conn_id: str) -> Any:
        from airflow.sdk.execution_time.context import _get_connection

        try:
            return _get_connection(conn_id)
        except AirflowRuntimeError as e:
            cls._handle_connection_error(e, conn_id)

<<<<<<< HEAD
    @classmethod
    async def async_get(cls, conn_id: str) -> Any:
        from airflow.sdk.execution_time.context import _async_get_connection

        try:
            return await _async_get_connection(conn_id)
        except AirflowRuntimeError as e:
            cls._handle_connection_error(e, conn_id)
=======
    @property
    def extra_dejson(self) -> dict:
        """Returns the extra property by deserializing json."""
        from airflow.sdk.log import mask_secret
>>>>>>> deac14e5

    def _deserialize_extra(self) -> dict:
        """Deserialize extra property from JSON."""
        if self.extra:
            try:
                return json.loads(self.extra)
            except JSONDecodeError:
                log.exception("Failed to deserialize extra property `extra`, returning empty dictionary")
        return {}

    @property
    def extra_dejson(self) -> dict:
        """Returns the extra property by deserializing json."""
        from airflow.sdk.execution_time.secrets_masker import mask_secret

        extra = self._deserialize_extra()
        if extra:
            mask_secret(extra)
        return extra

    async def async_extra_dejson(self) -> dict:
        """Return the extra property by deserializing json (with async secret masking)."""
        from airflow.sdk.execution_time.secrets_masker import async_mask_secret

        extra = self._deserialize_extra()
        if extra:
            await async_mask_secret(extra)
        return extra

    def get_extra_dejson(self) -> dict:
        """Deserialize extra property to JSON."""
        import warnings

        warnings.warn(
            "`get_extra_dejson` is deprecated and will be removed in a future release. ",
            DeprecationWarning,
            stacklevel=2,
        )
        return self.extra_dejson

    def to_dict(self, *, prune_empty: bool = False, validate: bool = True) -> dict[str, Any]:
        """
        Convert Connection to json-serializable dictionary.

        :param prune_empty: Whether or not remove empty values.
        :param validate: Validate dictionary is JSON-serializable

        :meta private:
        """
        conn: dict[str, Any] = {
            "conn_id": self.conn_id,
            "conn_type": self.conn_type,
            "description": self.description,
            "host": self.host,
            "login": self.login,
            "password": self.password,
            "schema": self.schema,
            "port": self.port,
        }
        if prune_empty:
            conn = _prune_dict(val=conn, mode="strict")
        if (extra := self.extra_dejson) or not prune_empty:
            conn["extra"] = extra

        if validate:
            json.dumps(conn)
        return conn

    @classmethod
    def from_json(cls, value, conn_id=None) -> Connection:
        kwargs = json.loads(value)
        conn_type = kwargs.get("conn_type", None)
        if not conn_type:
            raise ValueError(
                "Connection type (conn_type) is required but missing from connection configuration. "
                "Please add 'conn_type' field to your connection definition."
            )
        extra = kwargs.pop("extra", None)
        if extra:
            kwargs["extra"] = extra if isinstance(extra, str) else json.dumps(extra)
        conn_type = kwargs.pop("conn_type", None)
        if conn_type:
            kwargs["conn_type"] = cls._normalize_conn_type(conn_type)
        port = kwargs.pop("port", None)
        if port:
            try:
                kwargs["port"] = int(port)
            except ValueError:
                raise ValueError(f"Expected integer value for `port`, but got {port!r} instead.")
        return cls(conn_id=conn_id, **kwargs)

    def as_json(self) -> str:
        """Convert Connection to JSON-string object."""
        conn_repr = self.to_dict(prune_empty=True, validate=False)
        conn_repr.pop("conn_id", None)
        return json.dumps(conn_repr)

    @staticmethod
    def _normalize_conn_type(conn_type):
        if conn_type == "postgresql":
            conn_type = "postgres"
        elif "-" in conn_type:
            conn_type = conn_type.replace("-", "_")
        return conn_type<|MERGE_RESOLUTION|>--- conflicted
+++ resolved
@@ -204,7 +204,6 @@
         except AirflowRuntimeError as e:
             cls._handle_connection_error(e, conn_id)
 
-<<<<<<< HEAD
     @classmethod
     async def async_get(cls, conn_id: str) -> Any:
         from airflow.sdk.execution_time.context import _async_get_connection
@@ -213,12 +212,6 @@
             return await _async_get_connection(conn_id)
         except AirflowRuntimeError as e:
             cls._handle_connection_error(e, conn_id)
-=======
-    @property
-    def extra_dejson(self) -> dict:
-        """Returns the extra property by deserializing json."""
-        from airflow.sdk.log import mask_secret
->>>>>>> deac14e5
 
     def _deserialize_extra(self) -> dict:
         """Deserialize extra property from JSON."""
@@ -232,7 +225,7 @@
     @property
     def extra_dejson(self) -> dict:
         """Returns the extra property by deserializing json."""
-        from airflow.sdk.execution_time.secrets_masker import mask_secret
+        from airflow.sdk.log import mask_secret
 
         extra = self._deserialize_extra()
         if extra:
@@ -241,7 +234,7 @@
 
     async def async_extra_dejson(self) -> dict:
         """Return the extra property by deserializing json (with async secret masking)."""
-        from airflow.sdk.execution_time.secrets_masker import async_mask_secret
+        from airflow.sdk.log import async_mask_secret
 
         extra = self._deserialize_extra()
         if extra:
