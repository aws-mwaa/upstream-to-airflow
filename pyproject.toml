--- conflicted
+++ resolved
@@ -1002,12 +1002,8 @@
     "$MYPY_CONFIG_FILE_DIR/helm-tests/tests",
     "$MYPY_CONFIG_FILE_DIR/kubernetes-tests/tests",
     "$MYPY_CONFIG_FILE_DIR/docker-tests/tests",
-<<<<<<< HEAD
     "$MYPY_CONFIG_FILE_DIR/task-sdk-tests/tests",
-    # Automatically generated mypy paths
-=======
     # Automatically generated mypy paths (update_airflow_pyproject_toml.py)
->>>>>>> 52f3a444
     "$MYPY_CONFIG_FILE_DIR/providers/airbyte/src",
     "$MYPY_CONFIG_FILE_DIR/providers/airbyte/tests",
     "$MYPY_CONFIG_FILE_DIR/providers/alibaba/src",
