# Licensed to the Apache Software Foundation (ASF) under one
# or more contributor license agreements.  See the NOTICE file
# distributed with this work for additional information
# regarding copyright ownership.  The ASF licenses this file
# to you under the Apache License, Version 2.0 (the
# "License"); you may not use this file except in compliance
# with the License.  You may obtain a copy of the License at
#
#   http://www.apache.org/licenses/LICENSE-2.0
#
# Unless required by applicable law or agreed to in writing,
# software distributed under the License is distributed on an
# "AS IS" BASIS, WITHOUT WARRANTIES OR CONDITIONS OF ANY
# KIND, either express or implied.  See the License for the
# specific language governing permissions and limitations
# under the License.
from __future__ import annotations

from datetime import datetime, timedelta
from unittest import mock

import pytest
import time_machine
from sqlalchemy import select
from sqlalchemy.exc import SQLAlchemyError

from airflow.models import DagRun, Trigger
from airflow.models.deadline import Deadline, DeadlineCallbackState, ReferenceModels, _fetch_from_db
from airflow.providers.standard.operators.empty import EmptyOperator
from airflow.sdk.definitions.deadline import AsyncCallback, DeadlineReference, SyncCallback
from airflow.triggers.base import TriggerEvent
from airflow.triggers.deadline import PAYLOAD_BODY_KEY, PAYLOAD_STATUS_KEY
from airflow.utils.state import DagRunState

from tests_common.test_utils import db
from unit.models import DEFAULT_DATE

DAG_ID = "dag_id_1"
RUN_ID = 1
INVALID_DAG_ID = "invalid_dag_id"
INVALID_RUN_ID = 2

REFERENCE_TYPES = [
    pytest.param(DeadlineReference.DAGRUN_LOGICAL_DATE, id="logical_date"),
    pytest.param(DeadlineReference.DAGRUN_QUEUED_AT, id="queued_at"),
    pytest.param(DeadlineReference.FIXED_DATETIME(DEFAULT_DATE), id="fixed_deadline"),
]


async def callback_for_deadline():
    """Used in a number of tests to confirm that Deadlines and DeadlineAlerts function correctly."""
    pass


TEST_CALLBACK_PATH = f"{__name__}.{callback_for_deadline.__name__}"
TEST_CALLBACK_KWARGS = {"arg1": "value1"}
TEST_ASYNC_CALLBACK = AsyncCallback(TEST_CALLBACK_PATH, kwargs=TEST_CALLBACK_KWARGS)
TEST_SYNC_CALLBACK = SyncCallback(TEST_CALLBACK_PATH, kwargs=TEST_CALLBACK_KWARGS)


def _clean_db():
    db.clear_db_dags()
    db.clear_db_runs()
    db.clear_db_deadline()


@pytest.fixture
def dagrun(session, dag_maker):
    with dag_maker(DAG_ID):
        EmptyOperator(task_id="TASK_ID")
    with time_machine.travel(DEFAULT_DATE):
        dag_maker.create_dagrun(state=DagRunState.QUEUED, logical_date=DEFAULT_DATE)

        session.commit()
        assert session.query(DagRun).count() == 1

        return session.query(DagRun).one()


@pytest.fixture
def deadline_orm(dagrun, session):
    deadline = Deadline(
        deadline_time=DEFAULT_DATE,
        callback=AsyncCallback(TEST_CALLBACK_PATH, TEST_CALLBACK_KWARGS),
        dag_id=DAG_ID,
        dagrun_id=dagrun.id,
    )
    session.add(deadline)
    session.flush()
    return deadline


@pytest.mark.db_test
class TestDeadline:
    @staticmethod
    def setup_method():
        _clean_db()

    @staticmethod
    def teardown_method():
        _clean_db()

<<<<<<< HEAD
    def test_add_deadline(self, dagrun, deadline_orm, session):
=======
    def test_add_deadline(self, dagrun, session):
        assert session.query(Deadline).count() == 0
        deadline_orm = Deadline(
            deadline_time=DEFAULT_DATE,
            callback=TEST_ASYNC_CALLBACK,
            dagrun_id=dagrun.id,
        )

        session.add(deadline_orm)
        session.flush()

        assert session.query(Deadline).count() == 1

>>>>>>> 9efadf80
        result = session.scalars(select(Deadline)).first()
        assert result.dagrun_id == deadline_orm.dagrun_id
        assert result.deadline_time == deadline_orm.deadline_time
        assert result.callback == deadline_orm.callback

    @pytest.mark.parametrize(
        "conditions",
        [
            pytest.param({}, id="empty_conditions"),
<<<<<<< HEAD
            pytest.param({Deadline.dagrun_id: -1}, id="no_matches"),
            pytest.param({Deadline.dagrun_id: "valid_placeholder"}, id="single_condition"),
            pytest.param(
                {Deadline.dagrun_id: "valid_placeholder", Deadline.dag_id: DAG_ID}, id="multiple_conditions"
            ),
            pytest.param(
                {Deadline.dagrun_id: "valid_placeholder", Deadline.dag_id: INVALID_DAG_ID},
                id="mixed_conditions",
=======
            pytest.param({Deadline.dagrun_id: INVALID_RUN_ID}, id="no_matches"),
            pytest.param({Deadline.dagrun_id: RUN_ID}, id="single_condition"),
            pytest.param(
                {Deadline.dagrun_id: RUN_ID, Deadline.deadline_time: datetime.now() + timedelta(days=365)},
                id="multiple_conditions",
            ),
            pytest.param(
                {Deadline.dagrun_id: RUN_ID, Deadline.callback_state: "invalid"}, id="mixed_conditions"
>>>>>>> 9efadf80
            ),
        ],
    )
    @mock.patch("sqlalchemy.orm.Session")
    def test_prune_deadlines(self, mock_session, conditions, dagrun):
        """Test deadline resolution with various conditions."""
        if Deadline.dagrun_id in conditions:
            if conditions[Deadline.dagrun_id] == "valid_placeholder":
                conditions[Deadline.dagrun_id] = dagrun.id

        expected_result = 1 if conditions else 0
        # Set up the query chain to return a list of (Deadline, DagRun) pairs
        mock_dagrun = mock.Mock(spec=DagRun, end_date=datetime.now())
        mock_deadline = mock.Mock(spec=Deadline, deadline_time=mock_dagrun.end_date + timedelta(days=365))
        mock_query = mock_session.query.return_value
        mock_query.join.return_value = mock_query
        mock_query.filter.return_value = mock_query
        mock_query.all.return_value = [(mock_deadline, mock_dagrun)] if conditions else []

        result = Deadline.prune_deadlines(conditions=conditions, session=mock_session)

        assert result == expected_result
        if conditions:
            mock_session.query.assert_called_once_with(Deadline, DagRun)
            mock_session.query.return_value.filter.assert_called_once()  # Assert that the conditions are applied.
            mock_session.delete.assert_called_once_with(mock_deadline)
        else:
            mock_session.query.assert_not_called()

<<<<<<< HEAD
    def test_orm(self, deadline_orm, dagrun):
        assert deadline_orm.deadline_time == DEFAULT_DATE
        assert deadline_orm.callback == TEST_ASYNC_CALLBACK
        assert deadline_orm.dag_id == DAG_ID
        assert deadline_orm.dagrun_id == dagrun.id
=======
    def test_orm(self):
        deadline_orm = Deadline(
            deadline_time=DEFAULT_DATE,
            callback=TEST_ASYNC_CALLBACK,
            dagrun_id=RUN_ID,
        )

        assert deadline_orm.deadline_time == DEFAULT_DATE
        assert deadline_orm.callback == TEST_ASYNC_CALLBACK
        assert deadline_orm.dagrun_id == RUN_ID

    def test_repr_with_callback_kwargs(self, dagrun, session):
        deadline_orm = Deadline(
            deadline_time=DEFAULT_DATE,
            callback=TEST_ASYNC_CALLBACK,
            dagrun_id=dagrun.id,
        )
        session.add(deadline_orm)
        session.flush()
>>>>>>> 9efadf80

    def test_repr_with_callback_kwargs(self, deadline_orm):
        assert (
            repr(deadline_orm) == f"[DagRun Deadline] Dag: {DAG_ID} Run: {dagrun.id} needed by "
            f"{deadline_orm.deadline_time} or run: {TEST_CALLBACK_PATH}({TEST_CALLBACK_KWARGS})"
        )

<<<<<<< HEAD
    def test_repr_without_callback_kwargs(self, dagrun):
        deadline_orm = Deadline(
            deadline_time=DEFAULT_DATE,
            callback=AsyncCallback(TEST_CALLBACK_PATH),
            dag_id=DAG_ID,
=======
    def test_repr_without_callback_kwargs(self, dagrun, session):
        deadline_orm = Deadline(
            deadline_time=DEFAULT_DATE,
            callback=AsyncCallback(TEST_CALLBACK_PATH),
>>>>>>> 9efadf80
            dagrun_id=dagrun.id,
        )
        session.add(deadline_orm)
        session.flush()

        assert deadline_orm.callback.kwargs is None
        assert (
            repr(deadline_orm) == f"[DagRun Deadline] Dag: {DAG_ID} Run: {dagrun.id} needed by "
            f"{deadline_orm.deadline_time} or run: {TEST_CALLBACK_PATH}()"
        )

    @pytest.mark.db_test
<<<<<<< HEAD
    def test_handle_miss_async_callback(self, dagrun, deadline_orm, session):
=======
    def test_handle_miss_async_callback(self, dagrun, session):
        deadline_orm = Deadline(
            deadline_time=DEFAULT_DATE,
            callback=TEST_ASYNC_CALLBACK,
            dagrun_id=dagrun.id,
        )
        session.add(deadline_orm)
        session.flush()

>>>>>>> 9efadf80
        deadline_orm.handle_miss(session=session)
        session.flush()

        assert deadline_orm.trigger_id is not None

        trigger = session.query(Trigger).filter(Trigger.id == deadline_orm.trigger_id).one()
        assert trigger is not None
        assert trigger.kwargs["callback_path"] == TEST_CALLBACK_PATH
        assert trigger.kwargs["callback_kwargs"] == TEST_CALLBACK_KWARGS

    @pytest.mark.db_test
    def test_handle_miss_sync_callback(self, dagrun, session):
        deadline_orm = Deadline(
            deadline_time=DEFAULT_DATE,
            callback=TEST_SYNC_CALLBACK,
            dagrun_id=dagrun.id,
        )
        session.add(deadline_orm)
        session.flush()

        with pytest.raises(NotImplementedError):
            deadline_orm.handle_miss(session=session)
        session.flush()
        assert deadline_orm.trigger_id is None

    @pytest.mark.db_test
    @pytest.mark.parametrize(
        "event, none_trigger_expected",
        [
            pytest.param(
                TriggerEvent(
                    {PAYLOAD_STATUS_KEY: DeadlineCallbackState.SUCCESS, PAYLOAD_BODY_KEY: "test_result"}
                ),
                True,
                id="success_event",
            ),
            pytest.param(
                TriggerEvent(
                    {PAYLOAD_STATUS_KEY: DeadlineCallbackState.FAILED, PAYLOAD_BODY_KEY: "RuntimeError"}
                ),
                True,
                id="failed_event",
            ),
            pytest.param(
                TriggerEvent({PAYLOAD_STATUS_KEY: DeadlineCallbackState.QUEUED, PAYLOAD_BODY_KEY: ""}),
                False,
                id="invalid_event",
            ),
            pytest.param(TriggerEvent({PAYLOAD_STATUS_KEY: "unknown_state"}), False, id="unknown_event"),
        ],
    )
<<<<<<< HEAD
    def test_handle_callback_event(self, dagrun, deadline_orm, session, event, none_trigger_expected):
=======
    def test_handle_callback_event(self, dagrun, session, event, none_trigger_expected):
        deadline_orm = Deadline(
            deadline_time=DEFAULT_DATE,
            callback=TEST_ASYNC_CALLBACK,
            dagrun_id=dagrun.id,
        )
        session.add(deadline_orm)
        session.flush()

>>>>>>> 9efadf80
        deadline_orm.handle_miss(session=session)
        session.flush()

        deadline_orm.handle_callback_event(event, session)
        session.flush()

        assert none_trigger_expected == (deadline_orm.trigger is None)

        status = event.payload[PAYLOAD_STATUS_KEY]
        if status in set(DeadlineCallbackState):
            assert deadline_orm.callback_state == status
        else:
            assert deadline_orm.callback_state == DeadlineCallbackState.QUEUED

    def test_handle_miss_creates_trigger(self, dagrun, deadline_orm, session):
        """Test that handle_miss creates a trigger with correct parameters."""
        deadline_orm.handle_miss(session)
        session.flush()

        # Check trigger was created
        trigger = session.query(Trigger).first()
        assert trigger is not None
        assert deadline_orm.trigger_id == trigger.id

        # Check trigger has correct kwargs
        assert trigger.kwargs["callback_path"] == TEST_CALLBACK_PATH
        assert trigger.kwargs["callback_kwargs"] == TEST_CALLBACK_KWARGS

    def test_handle_miss_sets_callback_state(self, dagrun, deadline_orm, session):
        """Test that handle_miss sets the callback state to QUEUED."""
        deadline_orm.handle_miss(session)

        assert deadline_orm.callback_state == DeadlineCallbackState.QUEUED


@pytest.mark.db_test
class TestCalculatedDeadlineDatabaseCalls:
    @staticmethod
    def setup_method():
        _clean_db()

    @staticmethod
    def teardown_method():
        _clean_db()

    @pytest.mark.parametrize(
        "column, conditions, expected_query",
        [
            pytest.param(
                DagRun.logical_date,
                {"dag_id": DAG_ID},
                "SELECT dag_run.logical_date \nFROM dag_run \nWHERE dag_run.dag_id = :dag_id_1",
                id="single_condition_logical_date",
            ),
            pytest.param(
                DagRun.queued_at,
                {"dag_id": DAG_ID},
                "SELECT dag_run.queued_at \nFROM dag_run \nWHERE dag_run.dag_id = :dag_id_1",
                id="single_condition_queued_at",
            ),
            pytest.param(
                DagRun.logical_date,
                {"dag_id": DAG_ID, "state": "running"},
                "SELECT dag_run.logical_date \nFROM dag_run \nWHERE dag_run.dag_id = :dag_id_1 AND dag_run.state = :state_1",
                id="multiple_conditions",
            ),
        ],
    )
    @mock.patch("sqlalchemy.orm.Session")
    def test_fetch_from_db_success(self, mock_session, column, conditions, expected_query):
        """Test successful database queries."""
        mock_session.scalar.return_value = DEFAULT_DATE

        result = _fetch_from_db(column, session=mock_session, **conditions)

        assert isinstance(result, datetime)
        mock_session.scalar.assert_called_once()

        # Check that the correct query was constructed
        call_args = mock_session.scalar.call_args[0][0]
        assert str(call_args) == expected_query

        # Verify the actual parameter values
        compiled = call_args.compile()
        for key, value in conditions.items():
            # Note that SQLAlchemy appends the _1 to ensure unique template field names
            assert compiled.params[f"{key}_1"] == value

    @pytest.mark.parametrize(
        "use_valid_conditions, scalar_side_effect, expected_error, expected_message",
        [
            pytest.param(
                False,
                mock.DEFAULT,  # This will allow the call to pass through
                AttributeError,
                None,
                id="invalid_attribute",
            ),
            pytest.param(
                True,
                SQLAlchemyError("Database connection failed"),
                SQLAlchemyError,
                "Database connection failed",
                id="database_error",
            ),
            pytest.param(
                True, lambda x: None, ValueError, "No matching record found in the database", id="no_results"
            ),
        ],
    )
    @mock.patch("sqlalchemy.orm.Session")
    def test_fetch_from_db_error_cases(
        self, mock_session, use_valid_conditions, scalar_side_effect, expected_error, expected_message
    ):
        """Test database access error handling."""
        model_reference = DagRun.logical_date
        conditions = {"dag_id": "test_dag"} if use_valid_conditions else {"non_existent_column": "some_value"}

        # Configure mock session
        mock_session.scalar.side_effect = scalar_side_effect

        with pytest.raises(expected_error, match=expected_message):
            _fetch_from_db(model_reference, session=mock_session, **conditions)

    @pytest.mark.parametrize(
        "reference, expected_column",
        [
            pytest.param(DeadlineReference.DAGRUN_LOGICAL_DATE, DagRun.logical_date, id="logical_date"),
            pytest.param(DeadlineReference.DAGRUN_QUEUED_AT, DagRun.queued_at, id="queued_at"),
            pytest.param(DeadlineReference.FIXED_DATETIME(DEFAULT_DATE), None, id="fixed_deadline"),
        ],
    )
    def test_deadline_database_integration(self, reference, expected_column, session):
        """
        Test database integration for all deadline types.

        Verifies:
        1. Calculated deadlines call _fetch_from_db with correct column.
        2. Fixed deadlines do not interact with database.
        3. Intervals are added to reference times.
        """
        conditions = {"dag_id": DAG_ID, "run_id": "dagrun_1"}
        interval = timedelta(hours=1)
        with mock.patch("airflow.models.deadline._fetch_from_db") as mock_fetch:
            mock_fetch.return_value = DEFAULT_DATE

            if expected_column is not None:
                result = reference.evaluate_with(session=session, interval=interval, **conditions)
                mock_fetch.assert_called_once_with(expected_column, session=session, **conditions)
            else:
                result = reference.evaluate_with(session=session, interval=interval)
                mock_fetch.assert_not_called()

            assert result == DEFAULT_DATE + interval


class TestDeadlineReference:
    """DeadlineReference lives in definitions/deadlines.py but properly testing them requires DB access."""

    DEFAULT_INTERVAL = timedelta(hours=1)
    DEFAULT_ARGS = {"interval": DEFAULT_INTERVAL}

    @pytest.mark.parametrize("reference", REFERENCE_TYPES)
    @pytest.mark.db_test
    def test_deadline_evaluate_with(self, reference, session):
        """Test that all deadline types evaluate correctly with their required conditions."""
        conditions = {
            "dag_id": DAG_ID,
            "run_id": "dagrun_1",
            "unexpected": "param",  # Add an unexpected parameter.
            "extra": "kwarg",  # Add another unexpected parameter.
        }

        with mock.patch.object(reference, "_evaluate_with") as mock_evaluate:
            mock_evaluate.return_value = DEFAULT_DATE

            if reference.required_kwargs:
                result = reference.evaluate_with(**self.DEFAULT_ARGS, session=session, **conditions)
            else:
                result = reference.evaluate_with(**self.DEFAULT_ARGS, session=session)

            # Verify only expected kwargs are passed through.
            expected_kwargs = {k: conditions[k] for k in reference.required_kwargs if k in conditions}
            expected_kwargs["session"] = session
            mock_evaluate.assert_called_once_with(**expected_kwargs)
            assert result == DEFAULT_DATE + self.DEFAULT_INTERVAL

    @pytest.mark.parametrize("reference", REFERENCE_TYPES)
    @pytest.mark.db_test
    def test_deadline_missing_required_kwargs(self, reference, session):
        """Test that deadlines raise appropriate errors for missing required parameters."""
        if reference.required_kwargs:
            with pytest.raises(ValueError) as raised_exception:
                reference.evaluate_with(session=session, **self.DEFAULT_ARGS)
            expected_substrings = {
                f"{reference.__class__.__name__} is missing required parameters: ",
                *reference.required_kwargs,
            }
            assert [substring in str(raised_exception) for substring in expected_substrings]
        else:
            # Let the lack of an exception here effectively assert that no exception is raised.
            reference.evaluate_with(session=session, **self.DEFAULT_ARGS)

    def test_deadline_reference_creation(self):
        """Test that DeadlineReference provides consistent interface and types."""
        fixed_reference = DeadlineReference.FIXED_DATETIME(DEFAULT_DATE)
        assert isinstance(fixed_reference, ReferenceModels.FixedDatetimeDeadline)
        assert fixed_reference._datetime == DEFAULT_DATE

        logical_date_reference = DeadlineReference.DAGRUN_LOGICAL_DATE
        assert isinstance(logical_date_reference, ReferenceModels.DagRunLogicalDateDeadline)

        queued_reference = DeadlineReference.DAGRUN_QUEUED_AT
        assert isinstance(queued_reference, ReferenceModels.DagRunQueuedAtDeadline)<|MERGE_RESOLUTION|>--- conflicted
+++ resolved
@@ -36,9 +36,8 @@
 from unit.models import DEFAULT_DATE
 
 DAG_ID = "dag_id_1"
-RUN_ID = 1
 INVALID_DAG_ID = "invalid_dag_id"
-INVALID_RUN_ID = 2
+INVALID_RUN_ID = -1
 
 REFERENCE_TYPES = [
     pytest.param(DeadlineReference.DAGRUN_LOGICAL_DATE, id="logical_date"),
@@ -82,7 +81,6 @@
     deadline = Deadline(
         deadline_time=DEFAULT_DATE,
         callback=AsyncCallback(TEST_CALLBACK_PATH, TEST_CALLBACK_KWARGS),
-        dag_id=DAG_ID,
         dagrun_id=dagrun.id,
     )
     session.add(deadline)
@@ -100,23 +98,7 @@
     def teardown_method():
         _clean_db()
 
-<<<<<<< HEAD
     def test_add_deadline(self, dagrun, deadline_orm, session):
-=======
-    def test_add_deadline(self, dagrun, session):
-        assert session.query(Deadline).count() == 0
-        deadline_orm = Deadline(
-            deadline_time=DEFAULT_DATE,
-            callback=TEST_ASYNC_CALLBACK,
-            dagrun_id=dagrun.id,
-        )
-
-        session.add(deadline_orm)
-        session.flush()
-
-        assert session.query(Deadline).count() == 1
-
->>>>>>> 9efadf80
         result = session.scalars(select(Deadline)).first()
         assert result.dagrun_id == deadline_orm.dagrun_id
         assert result.deadline_time == deadline_orm.deadline_time
@@ -126,25 +108,18 @@
         "conditions",
         [
             pytest.param({}, id="empty_conditions"),
-<<<<<<< HEAD
             pytest.param({Deadline.dagrun_id: -1}, id="no_matches"),
             pytest.param({Deadline.dagrun_id: "valid_placeholder"}, id="single_condition"),
             pytest.param(
-                {Deadline.dagrun_id: "valid_placeholder", Deadline.dag_id: DAG_ID}, id="multiple_conditions"
-            ),
-            pytest.param(
-                {Deadline.dagrun_id: "valid_placeholder", Deadline.dag_id: INVALID_DAG_ID},
+                {
+                    Deadline.dagrun_id: "valid_placeholder",
+                    Deadline.deadline_time: datetime.now() + timedelta(days=365),
+                },
+                id="multiple_conditions",
+            ),
+            pytest.param(
+                {Deadline.dagrun_id: "valid_placeholder", Deadline.callback_state: "invalid"},
                 id="mixed_conditions",
-=======
-            pytest.param({Deadline.dagrun_id: INVALID_RUN_ID}, id="no_matches"),
-            pytest.param({Deadline.dagrun_id: RUN_ID}, id="single_condition"),
-            pytest.param(
-                {Deadline.dagrun_id: RUN_ID, Deadline.deadline_time: datetime.now() + timedelta(days=365)},
-                id="multiple_conditions",
-            ),
-            pytest.param(
-                {Deadline.dagrun_id: RUN_ID, Deadline.callback_state: "invalid"}, id="mixed_conditions"
->>>>>>> 9efadf80
             ),
         ],
     )
@@ -174,77 +149,34 @@
         else:
             mock_session.query.assert_not_called()
 
-<<<<<<< HEAD
     def test_orm(self, deadline_orm, dagrun):
         assert deadline_orm.deadline_time == DEFAULT_DATE
         assert deadline_orm.callback == TEST_ASYNC_CALLBACK
-        assert deadline_orm.dag_id == DAG_ID
         assert deadline_orm.dagrun_id == dagrun.id
-=======
-    def test_orm(self):
+
+    def test_repr_with_callback_kwargs(self, deadline_orm, dagrun):
+        assert (
+            repr(deadline_orm) == f"[DagRun Deadline] Dag: {DAG_ID} Run: {dagrun.id} needed by "
+            f"{DEFAULT_DATE} or run: {TEST_CALLBACK_PATH}({TEST_CALLBACK_KWARGS})"
+        )
+
+    def test_repr_without_callback_kwargs(self, deadline_orm, dagrun, session):
         deadline_orm = Deadline(
             deadline_time=DEFAULT_DATE,
-            callback=TEST_ASYNC_CALLBACK,
-            dagrun_id=RUN_ID,
-        )
-
-        assert deadline_orm.deadline_time == DEFAULT_DATE
-        assert deadline_orm.callback == TEST_ASYNC_CALLBACK
-        assert deadline_orm.dagrun_id == RUN_ID
-
-    def test_repr_with_callback_kwargs(self, dagrun, session):
-        deadline_orm = Deadline(
-            deadline_time=DEFAULT_DATE,
-            callback=TEST_ASYNC_CALLBACK,
+            callback=AsyncCallback(TEST_CALLBACK_PATH),
             dagrun_id=dagrun.id,
         )
         session.add(deadline_orm)
         session.flush()
->>>>>>> 9efadf80
-
-    def test_repr_with_callback_kwargs(self, deadline_orm):
-        assert (
-            repr(deadline_orm) == f"[DagRun Deadline] Dag: {DAG_ID} Run: {dagrun.id} needed by "
-            f"{deadline_orm.deadline_time} or run: {TEST_CALLBACK_PATH}({TEST_CALLBACK_KWARGS})"
-        )
-
-<<<<<<< HEAD
-    def test_repr_without_callback_kwargs(self, dagrun):
-        deadline_orm = Deadline(
-            deadline_time=DEFAULT_DATE,
-            callback=AsyncCallback(TEST_CALLBACK_PATH),
-            dag_id=DAG_ID,
-=======
-    def test_repr_without_callback_kwargs(self, dagrun, session):
-        deadline_orm = Deadline(
-            deadline_time=DEFAULT_DATE,
-            callback=AsyncCallback(TEST_CALLBACK_PATH),
->>>>>>> 9efadf80
-            dagrun_id=dagrun.id,
-        )
-        session.add(deadline_orm)
-        session.flush()
 
         assert deadline_orm.callback.kwargs is None
         assert (
             repr(deadline_orm) == f"[DagRun Deadline] Dag: {DAG_ID} Run: {dagrun.id} needed by "
-            f"{deadline_orm.deadline_time} or run: {TEST_CALLBACK_PATH}()"
+            f"{DEFAULT_DATE} or run: {TEST_CALLBACK_PATH}()"
         )
 
     @pytest.mark.db_test
-<<<<<<< HEAD
     def test_handle_miss_async_callback(self, dagrun, deadline_orm, session):
-=======
-    def test_handle_miss_async_callback(self, dagrun, session):
-        deadline_orm = Deadline(
-            deadline_time=DEFAULT_DATE,
-            callback=TEST_ASYNC_CALLBACK,
-            dagrun_id=dagrun.id,
-        )
-        session.add(deadline_orm)
-        session.flush()
-
->>>>>>> 9efadf80
         deadline_orm.handle_miss(session=session)
         session.flush()
 
@@ -296,19 +228,7 @@
             pytest.param(TriggerEvent({PAYLOAD_STATUS_KEY: "unknown_state"}), False, id="unknown_event"),
         ],
     )
-<<<<<<< HEAD
     def test_handle_callback_event(self, dagrun, deadline_orm, session, event, none_trigger_expected):
-=======
-    def test_handle_callback_event(self, dagrun, session, event, none_trigger_expected):
-        deadline_orm = Deadline(
-            deadline_time=DEFAULT_DATE,
-            callback=TEST_ASYNC_CALLBACK,
-            dagrun_id=dagrun.id,
-        )
-        session.add(deadline_orm)
-        session.flush()
-
->>>>>>> 9efadf80
         deadline_orm.handle_miss(session=session)
         session.flush()
 
