# Licensed to the Apache Software Foundation (ASF) under one
# or more contributor license agreements.  See the NOTICE file
# distributed with this work for additional information
# regarding copyright ownership.  The ASF licenses this file
# to you under the Apache License, Version 2.0 (the
# "License"); you may not use this file except in compliance
# with the License.  You may obtain a copy of the License at
#
#   http://www.apache.org/licenses/LICENSE-2.0
#
# Unless required by applicable law or agreed to in writing,
# software distributed under the License is distributed on an
# "AS IS" BASIS, WITHOUT WARRANTIES OR CONDITIONS OF ANY
# KIND, either express or implied.  See the License for the
# specific language governing permissions and limitations
# under the License.
from __future__ import annotations

from datetime import datetime, timedelta
from unittest import mock

import pytest
import time_machine
from sqlalchemy import select
from sqlalchemy.exc import SQLAlchemyError

from airflow.models import DagRun, Trigger
from airflow.models.deadline import Deadline, DeadlineCallbackState, ReferenceModels, _fetch_from_db
from airflow.providers.standard.operators.empty import EmptyOperator
from airflow.sdk.definitions.deadline import AsyncCallback, DeadlineReference, SyncCallback
from airflow.triggers.base import TriggerEvent
from airflow.triggers.deadline import PAYLOAD_BODY_KEY, PAYLOAD_STATUS_KEY
from airflow.utils.state import DagRunState

from tests_common.test_utils import db
from unit.models import DEFAULT_DATE

DAG_ID = "dag_id_1"
RUN_ID = 1
INVALID_DAG_ID = "invalid_dag_id"
INVALID_RUN_ID = 2

REFERENCE_TYPES = [
    pytest.param(DeadlineReference.DAGRUN_LOGICAL_DATE, id="logical_date"),
    pytest.param(DeadlineReference.DAGRUN_QUEUED_AT, id="queued_at"),
    pytest.param(DeadlineReference.FIXED_DATETIME(DEFAULT_DATE), id="fixed_deadline"),
]


async def callback_for_deadline():
    """Used in a number of tests to confirm that Deadlines and DeadlineAlerts function correctly."""
    pass


TEST_CALLBACK_PATH = f"{__name__}.{callback_for_deadline.__name__}"
TEST_CALLBACK_KWARGS = {"arg1": "value1"}
TEST_ASYNC_CALLBACK = AsyncCallback(TEST_CALLBACK_PATH, kwargs=TEST_CALLBACK_KWARGS)
TEST_SYNC_CALLBACK = SyncCallback(TEST_CALLBACK_PATH, kwargs=TEST_CALLBACK_KWARGS)


def _clean_db():
    db.clear_db_dags()
    db.clear_db_runs()
    db.clear_db_deadline()


@pytest.fixture
def dagrun(session, dag_maker):
    with dag_maker(DAG_ID):
        EmptyOperator(task_id="TASK_ID")
    with time_machine.travel(DEFAULT_DATE):
        dag_maker.create_dagrun(state=DagRunState.QUEUED, logical_date=DEFAULT_DATE)

        session.commit()
        assert session.query(DagRun).count() == 1

        return session.query(DagRun).one()


@pytest.fixture
def deadline_orm(dagrun, session):
    deadline = Deadline(
        deadline_time=DEFAULT_DATE,
        callback=TEST_CALLBACK_PATH,
        callback_kwargs=TEST_CALLBACK_KWARGS,
        dag_id=DAG_ID,
        dagrun_id=dagrun.id,
    )
    session.add(deadline)
    session.flush()
    return deadline


@pytest.mark.db_test
class TestDeadline:
    @staticmethod
    def setup_method():
        _clean_db()

    @staticmethod
    def teardown_method():
        _clean_db()

<<<<<<< HEAD
    def test_add_deadline(self, dagrun, deadline_orm, session):
=======
    def test_add_deadline(self, dagrun, session):
        assert session.query(Deadline).count() == 0
        deadline_orm = Deadline(
            deadline_time=DEFAULT_DATE,
            callback=TEST_ASYNC_CALLBACK,
            dag_id=DAG_ID,
            dagrun_id=dagrun.id,
        )

        session.add(deadline_orm)
        session.flush()

>>>>>>> 5318bd8a
        assert session.query(Deadline).count() == 1

        result = session.scalars(select(Deadline)).first()
        assert result.dag_id == deadline_orm.dag_id
        assert result.dagrun_id == deadline_orm.dagrun_id
        assert result.deadline_time == deadline_orm.deadline_time
        assert result.callback == deadline_orm.callback

    @pytest.mark.parametrize(
        "conditions",
        [
            pytest.param({}, id="empty_conditions"),
            pytest.param({Deadline.dagrun_id: INVALID_RUN_ID}, id="no_matches"),
            pytest.param({Deadline.dagrun_id: RUN_ID}, id="single_condition"),
            pytest.param({Deadline.dagrun_id: RUN_ID, Deadline.dag_id: DAG_ID}, id="multiple_conditions"),
            pytest.param(
                {Deadline.dagrun_id: RUN_ID, Deadline.dag_id: INVALID_DAG_ID}, id="mixed_conditions"
            ),
        ],
    )
    @mock.patch("sqlalchemy.orm.Session")
    def test_prune_deadlines(self, mock_session, conditions):
        """Test deadline resolution with various conditions."""
        expected_result = 1 if conditions else 0
        # Set up the query chain to return a list of (Deadline, DagRun) pairs
        mock_dagrun = mock.Mock(spec=DagRun, end_date=datetime.now())
        mock_deadline = mock.Mock(spec=Deadline, deadline_time=mock_dagrun.end_date + timedelta(days=365))
        mock_query = mock_session.query.return_value
        mock_query.join.return_value = mock_query
        mock_query.filter.return_value = mock_query
        mock_query.all.return_value = [(mock_deadline, mock_dagrun)] if conditions else []

        result = Deadline.prune_deadlines(conditions=conditions, session=mock_session)

        assert result == expected_result
        if conditions:
            mock_session.query.assert_called_once_with(Deadline, DagRun)
            mock_session.query.return_value.filter.assert_called_once()  # Assert that the conditions are applied.
            mock_session.delete.assert_called_once_with(mock_deadline)
        else:
            mock_session.query.assert_not_called()

<<<<<<< HEAD
    def test_orm(self, deadline_orm):
=======
    def test_orm(self):
        deadline_orm = Deadline(
            deadline_time=DEFAULT_DATE,
            callback=TEST_ASYNC_CALLBACK,
            dag_id=DAG_ID,
            dagrun_id=RUN_ID,
        )

>>>>>>> 5318bd8a
        assert deadline_orm.deadline_time == DEFAULT_DATE
        assert deadline_orm.callback == TEST_ASYNC_CALLBACK
        assert deadline_orm.dag_id == DAG_ID
        assert deadline_orm.dagrun_id == RUN_ID

<<<<<<< HEAD
    def test_repr_with_callback_kwargs(self, deadline_orm):
=======
    def test_repr_with_callback_kwargs(self):
        deadline_orm = Deadline(
            deadline_time=DEFAULT_DATE,
            callback=TEST_ASYNC_CALLBACK,
            dag_id=DAG_ID,
            dagrun_id=RUN_ID,
        )

>>>>>>> 5318bd8a
        assert (
            repr(deadline_orm)
            == f"[DagRun Deadline] Dag: {deadline_orm.dag_id} Run: {deadline_orm.dagrun_id} needed by "
            f"{deadline_orm.deadline_time} or run: {TEST_CALLBACK_PATH}({TEST_CALLBACK_KWARGS})"
        )

    def test_repr_without_callback_kwargs(self):
        deadline_orm = Deadline(
            deadline_time=DEFAULT_DATE,
            callback=AsyncCallback(TEST_CALLBACK_PATH),
            dag_id=DAG_ID,
            dagrun_id=RUN_ID,
        )

        assert deadline_orm.callback.kwargs is None
        assert (
            repr(deadline_orm)
            == f"[DagRun Deadline] Dag: {deadline_orm.dag_id} Run: {deadline_orm.dagrun_id} needed by "
            f"{deadline_orm.deadline_time} or run: {TEST_CALLBACK_PATH}()"
        )

    @pytest.mark.db_test
<<<<<<< HEAD
    def test_handle_miss_async_callback(self, dagrun, deadline_orm, session):
=======
    def test_handle_miss_async_callback(self, dagrun, session):
        deadline_orm = Deadline(
            deadline_time=DEFAULT_DATE,
            callback=TEST_ASYNC_CALLBACK,
            dag_id=DAG_ID,
            dagrun_id=dagrun.id,
        )
        session.add(deadline_orm)
        session.flush()

>>>>>>> 5318bd8a
        deadline_orm.handle_miss(session=session)
        session.flush()

        assert deadline_orm.trigger_id is not None

        trigger = session.query(Trigger).filter(Trigger.id == deadline_orm.trigger_id).one()
        assert trigger is not None
        assert trigger.kwargs["callback_path"] == TEST_CALLBACK_PATH
        assert trigger.kwargs["callback_kwargs"] == TEST_CALLBACK_KWARGS

    @pytest.mark.db_test
    def test_handle_miss_sync_callback(self, dagrun, session):
        deadline_orm = Deadline(
            deadline_time=DEFAULT_DATE,
            callback=TEST_SYNC_CALLBACK,
            dag_id=DAG_ID,
            dagrun_id=dagrun.id,
        )
        session.add(deadline_orm)
        session.flush()

        with pytest.raises(NotImplementedError):
            deadline_orm.handle_miss(session=session)
        session.flush()
        assert deadline_orm.trigger_id is None

    @pytest.mark.db_test
    @pytest.mark.parametrize(
        "event, none_trigger_expected",
        [
            pytest.param(
                TriggerEvent(
                    {PAYLOAD_STATUS_KEY: DeadlineCallbackState.SUCCESS, PAYLOAD_BODY_KEY: "test_result"}
                ),
                True,
                id="success_event",
            ),
            pytest.param(
                TriggerEvent(
                    {PAYLOAD_STATUS_KEY: DeadlineCallbackState.FAILED, PAYLOAD_BODY_KEY: "RuntimeError"}
                ),
                True,
                id="failed_event",
            ),
            pytest.param(
                TriggerEvent({PAYLOAD_STATUS_KEY: DeadlineCallbackState.QUEUED, PAYLOAD_BODY_KEY: ""}),
                False,
                id="invalid_event",
            ),
            pytest.param(TriggerEvent({PAYLOAD_STATUS_KEY: "unknown_state"}), False, id="unknown_event"),
        ],
    )
<<<<<<< HEAD
    def test_handle_callback_event(self, dagrun, deadline_orm, session, event, none_trigger_expected):
=======
    def test_handle_callback_event(self, dagrun, session, event, none_trigger_expected):
        deadline_orm = Deadline(
            deadline_time=DEFAULT_DATE,
            callback=TEST_ASYNC_CALLBACK,
            dag_id=DAG_ID,
            dagrun_id=dagrun.id,
        )
        session.add(deadline_orm)
        session.flush()

>>>>>>> 5318bd8a
        deadline_orm.handle_miss(session=session)
        session.flush()

        deadline_orm.handle_callback_event(event, session)
        session.flush()

        assert none_trigger_expected == (deadline_orm.trigger is None)

        status = event.payload[PAYLOAD_STATUS_KEY]
        if status in set(DeadlineCallbackState):
            assert deadline_orm.callback_state == status
        else:
            assert deadline_orm.callback_state == DeadlineCallbackState.QUEUED

    def test_handle_miss_creates_trigger(self, dagrun, deadline_orm, session):
        """Test that handle_miss creates a trigger with correct parameters."""
        deadline_orm.handle_miss(session)

        # Check trigger was created
        trigger = session.query(Trigger).first()
        assert trigger is not None
        assert deadline_orm.trigger_id == trigger.id

        # Check trigger has correct kwargs
        assert trigger.kwargs["callback_path"] == TEST_CALLBACK_PATH
        assert trigger.kwargs["callback_kwargs"] == TEST_CALLBACK_KWARGS

    def test_handle_miss_sets_callback_state(self, dagrun, deadline_orm, session):
        """Test that handle_miss sets the callback state to QUEUED."""
        deadline_orm.handle_miss(session)

        assert deadline_orm.callback_state == DeadlineCallbackState.QUEUED


@pytest.mark.db_test
class TestCalculatedDeadlineDatabaseCalls:
    @staticmethod
    def setup_method():
        _clean_db()

    @staticmethod
    def teardown_method():
        _clean_db()

    @pytest.mark.parametrize(
        "column, conditions, expected_query",
        [
            pytest.param(
                DagRun.logical_date,
                {"dag_id": DAG_ID},
                "SELECT dag_run.logical_date \nFROM dag_run \nWHERE dag_run.dag_id = :dag_id_1",
                id="single_condition_logical_date",
            ),
            pytest.param(
                DagRun.queued_at,
                {"dag_id": DAG_ID},
                "SELECT dag_run.queued_at \nFROM dag_run \nWHERE dag_run.dag_id = :dag_id_1",
                id="single_condition_queued_at",
            ),
            pytest.param(
                DagRun.logical_date,
                {"dag_id": DAG_ID, "state": "running"},
                "SELECT dag_run.logical_date \nFROM dag_run \nWHERE dag_run.dag_id = :dag_id_1 AND dag_run.state = :state_1",
                id="multiple_conditions",
            ),
        ],
    )
    @mock.patch("sqlalchemy.orm.Session")
    def test_fetch_from_db_success(self, mock_session, column, conditions, expected_query):
        """Test successful database queries."""
        mock_session.scalar.return_value = DEFAULT_DATE

        result = _fetch_from_db(column, session=mock_session, **conditions)

        assert isinstance(result, datetime)
        mock_session.scalar.assert_called_once()

        # Check that the correct query was constructed
        call_args = mock_session.scalar.call_args[0][0]
        assert str(call_args) == expected_query

        # Verify the actual parameter values
        compiled = call_args.compile()
        for key, value in conditions.items():
            # Note that SQLAlchemy appends the _1 to ensure unique template field names
            assert compiled.params[f"{key}_1"] == value

    @pytest.mark.parametrize(
        "use_valid_conditions, scalar_side_effect, expected_error, expected_message",
        [
            pytest.param(
                False,
                mock.DEFAULT,  # This will allow the call to pass through
                AttributeError,
                None,
                id="invalid_attribute",
            ),
            pytest.param(
                True,
                SQLAlchemyError("Database connection failed"),
                SQLAlchemyError,
                "Database connection failed",
                id="database_error",
            ),
            pytest.param(
                True, lambda x: None, ValueError, "No matching record found in the database", id="no_results"
            ),
        ],
    )
    @mock.patch("sqlalchemy.orm.Session")
    def test_fetch_from_db_error_cases(
        self, mock_session, use_valid_conditions, scalar_side_effect, expected_error, expected_message
    ):
        """Test database access error handling."""
        model_reference = DagRun.logical_date
        conditions = {"dag_id": "test_dag"} if use_valid_conditions else {"non_existent_column": "some_value"}

        # Configure mock session
        mock_session.scalar.side_effect = scalar_side_effect

        with pytest.raises(expected_error, match=expected_message):
            _fetch_from_db(model_reference, session=mock_session, **conditions)

    @pytest.mark.parametrize(
        "reference, expected_column",
        [
            pytest.param(DeadlineReference.DAGRUN_LOGICAL_DATE, DagRun.logical_date, id="logical_date"),
            pytest.param(DeadlineReference.DAGRUN_QUEUED_AT, DagRun.queued_at, id="queued_at"),
            pytest.param(DeadlineReference.FIXED_DATETIME(DEFAULT_DATE), None, id="fixed_deadline"),
        ],
    )
    def test_deadline_database_integration(self, reference, expected_column, session):
        """
        Test database integration for all deadline types.

        Verifies:
        1. Calculated deadlines call _fetch_from_db with correct column.
        2. Fixed deadlines do not interact with database.
        3. Intervals are added to reference times.
        """
        conditions = {"dag_id": DAG_ID, "run_id": "dagrun_1"}
        interval = timedelta(hours=1)
        with mock.patch("airflow.models.deadline._fetch_from_db") as mock_fetch:
            mock_fetch.return_value = DEFAULT_DATE

            if expected_column is not None:
                result = reference.evaluate_with(session=session, interval=interval, **conditions)
                mock_fetch.assert_called_once_with(expected_column, session=session, **conditions)
            else:
                result = reference.evaluate_with(session=session, interval=interval)
                mock_fetch.assert_not_called()

            assert result == DEFAULT_DATE + interval


class TestDeadlineReference:
    """DeadlineReference lives in definitions/deadlines.py but properly testing them requires DB access."""

    DEFAULT_INTERVAL = timedelta(hours=1)
    DEFAULT_ARGS = {"interval": DEFAULT_INTERVAL}

    @pytest.mark.parametrize("reference", REFERENCE_TYPES)
    @pytest.mark.db_test
    def test_deadline_evaluate_with(self, reference, session):
        """Test that all deadline types evaluate correctly with their required conditions."""
        conditions = {
            "dag_id": DAG_ID,
            "run_id": "dagrun_1",
            "unexpected": "param",  # Add an unexpected parameter.
            "extra": "kwarg",  # Add another unexpected parameter.
        }

        with mock.patch.object(reference, "_evaluate_with") as mock_evaluate:
            mock_evaluate.return_value = DEFAULT_DATE

            if reference.required_kwargs:
                result = reference.evaluate_with(**self.DEFAULT_ARGS, session=session, **conditions)
            else:
                result = reference.evaluate_with(**self.DEFAULT_ARGS, session=session)

            # Verify only expected kwargs are passed through.
            expected_kwargs = {k: conditions[k] for k in reference.required_kwargs if k in conditions}
            expected_kwargs["session"] = session
            mock_evaluate.assert_called_once_with(**expected_kwargs)
            assert result == DEFAULT_DATE + self.DEFAULT_INTERVAL

    @pytest.mark.parametrize("reference", REFERENCE_TYPES)
    @pytest.mark.db_test
    def test_deadline_missing_required_kwargs(self, reference, session):
        """Test that deadlines raise appropriate errors for missing required parameters."""
        if reference.required_kwargs:
            with pytest.raises(ValueError) as raised_exception:
                reference.evaluate_with(session=session, **self.DEFAULT_ARGS)
            expected_substrings = {
                f"{reference.__class__.__name__} is missing required parameters: ",
                *reference.required_kwargs,
            }
            assert [substring in str(raised_exception) for substring in expected_substrings]
        else:
            # Let the lack of an exception here effectively assert that no exception is raised.
            reference.evaluate_with(session=session, **self.DEFAULT_ARGS)

    def test_deadline_reference_creation(self):
        """Test that DeadlineReference provides consistent interface and types."""
        fixed_reference = DeadlineReference.FIXED_DATETIME(DEFAULT_DATE)
        assert isinstance(fixed_reference, ReferenceModels.FixedDatetimeDeadline)
        assert fixed_reference._datetime == DEFAULT_DATE

        logical_date_reference = DeadlineReference.DAGRUN_LOGICAL_DATE
        assert isinstance(logical_date_reference, ReferenceModels.DagRunLogicalDateDeadline)

        queued_reference = DeadlineReference.DAGRUN_QUEUED_AT
        assert isinstance(queued_reference, ReferenceModels.DagRunQueuedAtDeadline)<|MERGE_RESOLUTION|>--- conflicted
+++ resolved
@@ -101,22 +101,7 @@
     def teardown_method():
         _clean_db()
 
-<<<<<<< HEAD
     def test_add_deadline(self, dagrun, deadline_orm, session):
-=======
-    def test_add_deadline(self, dagrun, session):
-        assert session.query(Deadline).count() == 0
-        deadline_orm = Deadline(
-            deadline_time=DEFAULT_DATE,
-            callback=TEST_ASYNC_CALLBACK,
-            dag_id=DAG_ID,
-            dagrun_id=dagrun.id,
-        )
-
-        session.add(deadline_orm)
-        session.flush()
-
->>>>>>> 5318bd8a
         assert session.query(Deadline).count() == 1
 
         result = session.scalars(select(Deadline)).first()
@@ -159,35 +144,13 @@
         else:
             mock_session.query.assert_not_called()
 
-<<<<<<< HEAD
     def test_orm(self, deadline_orm):
-=======
-    def test_orm(self):
-        deadline_orm = Deadline(
-            deadline_time=DEFAULT_DATE,
-            callback=TEST_ASYNC_CALLBACK,
-            dag_id=DAG_ID,
-            dagrun_id=RUN_ID,
-        )
-
->>>>>>> 5318bd8a
         assert deadline_orm.deadline_time == DEFAULT_DATE
         assert deadline_orm.callback == TEST_ASYNC_CALLBACK
         assert deadline_orm.dag_id == DAG_ID
         assert deadline_orm.dagrun_id == RUN_ID
 
-<<<<<<< HEAD
     def test_repr_with_callback_kwargs(self, deadline_orm):
-=======
-    def test_repr_with_callback_kwargs(self):
-        deadline_orm = Deadline(
-            deadline_time=DEFAULT_DATE,
-            callback=TEST_ASYNC_CALLBACK,
-            dag_id=DAG_ID,
-            dagrun_id=RUN_ID,
-        )
-
->>>>>>> 5318bd8a
         assert (
             repr(deadline_orm)
             == f"[DagRun Deadline] Dag: {deadline_orm.dag_id} Run: {deadline_orm.dagrun_id} needed by "
@@ -210,20 +173,7 @@
         )
 
     @pytest.mark.db_test
-<<<<<<< HEAD
     def test_handle_miss_async_callback(self, dagrun, deadline_orm, session):
-=======
-    def test_handle_miss_async_callback(self, dagrun, session):
-        deadline_orm = Deadline(
-            deadline_time=DEFAULT_DATE,
-            callback=TEST_ASYNC_CALLBACK,
-            dag_id=DAG_ID,
-            dagrun_id=dagrun.id,
-        )
-        session.add(deadline_orm)
-        session.flush()
-
->>>>>>> 5318bd8a
         deadline_orm.handle_miss(session=session)
         session.flush()
 
@@ -276,20 +226,7 @@
             pytest.param(TriggerEvent({PAYLOAD_STATUS_KEY: "unknown_state"}), False, id="unknown_event"),
         ],
     )
-<<<<<<< HEAD
     def test_handle_callback_event(self, dagrun, deadline_orm, session, event, none_trigger_expected):
-=======
-    def test_handle_callback_event(self, dagrun, session, event, none_trigger_expected):
-        deadline_orm = Deadline(
-            deadline_time=DEFAULT_DATE,
-            callback=TEST_ASYNC_CALLBACK,
-            dag_id=DAG_ID,
-            dagrun_id=dagrun.id,
-        )
-        session.add(deadline_orm)
-        session.flush()
-
->>>>>>> 5318bd8a
         deadline_orm.handle_miss(session=session)
         session.flush()
 
